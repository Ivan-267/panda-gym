import numpy as np
from gym import spaces

from panda_gym.envs.core import PyBulletRobot


class Panda(PyBulletRobot):
    """Panda in PyBullet.

    Args:
        sim (Any): Simulation engine.
        block_gripper (bool, optional): Whether the gripper is blocked.
            Defaults to False.
        base_position ((x, y, z), optionnal): Position of the base base of the robot.
        control_type (str, optional): "ee" to control end-effector position or "joints" to control joint values.
            Defaults to "ee".
    """

    JOINT_INDICES = [0, 1, 2, 3, 4, 5, 6, 9, 10]
    FINGERS_INDICES = [9, 10]
    NEUTRAL_JOINT_VALUES = [0.00, 0.41, 0.00, -1.85, -0.00, 2.26, 0.79, 0, 0]
    JOINT_FORCES = [87, 128, 87, 87, 12, 120, 120, 170, 170]

    def __init__(self, sim, block_gripper=False, base_position=[0, 0, 0], control_type="ee"):
        self.block_gripper = block_gripper
<<<<<<< HEAD
        self.control_type = control_type
        n_action = 3 if self.control_type == "ee" else 7  # control (x, y z) if "ee", else, control the 7 joints
        n_action += 0 if self.block_gripper else 1
        self.action_space = spaces.Box(-1.0, 1.0, shape=(n_action,))
=======
        n_action = 3 if self.block_gripper else 4
        self.action_space = spaces.Box(-1.0, 1.0, shape=(n_action,), dtype=np.float32)
>>>>>>> 5162b3e2
        self.ee_link = 11
        super().__init__(
            sim,
            body_name="panda",
            file_name="franka_panda/panda.urdf",
            base_position=base_position,
        )
        self.sim.set_lateral_friction(self.body_name, self.FINGERS_INDICES[0], lateral_friction=1.0)
        self.sim.set_lateral_friction(self.body_name, self.FINGERS_INDICES[1], lateral_friction=1.0)
        self.sim.set_spinning_friction(self.body_name, self.FINGERS_INDICES[0], spinning_friction=0.001)
        self.sim.set_spinning_friction(self.body_name, self.FINGERS_INDICES[1], spinning_friction=0.001)

    def set_action(self, action):
        if self.control_type == "ee":
            return self.set_ee_action(action)
        else:
            return self.set_joints_action(action)

    def set_ee_action(self, action):
        action = action.copy()  # ensure action don't change
        action = np.clip(action, self.action_space.low, self.action_space.high)
        ee_ctrl = action[:3] * 0.05  # limit maximum change in position
        # get the current position and the target position
        ee_position = self.get_ee_position()
        target_ee_position = ee_position + ee_ctrl
        # Clip the height target. For some reason, it has a great impact on learning
        target_ee_position[2] = max(0, target_ee_position[2])

        # compute the new joint angles
        target_angles = self._inverse_kinematics(position=target_ee_position, orientation=[1, 0, 0, 0])

        if not self.block_gripper:
            fingers_ctrl = action[3] * 0.2  # limit maximum change in position
            fingers_width = self.get_fingers_width()
            target_fingers_width = fingers_width + fingers_ctrl
            target_angles[-2:] = [target_fingers_width / 2, target_fingers_width / 2]

        self.control_joints(target_angles=target_angles)

    def set_joints_action(self, action):
        action = action.copy()  # ensure action don't change
        action = np.clip(action, self.action_space.low, self.action_space.high)
        joints_ctrl = action[:7] * 0.05  # limit maximum change in position
        # get the current position and the target position
        joints_position = [self.sim.get_joint_angle(self.body_name, joint=i) for i in range(7)]
        target_joints = joints_position + joints_ctrl
        # Clip the height target. For some reason, it has a great impact on learning
        # target_joints_position[2] = max(0, target_joints_position[2])

        if not self.block_gripper:
            fingers_ctrl = action[7] * 0.2  # limit maximum change in position
            fingers_width = self.get_fingers_width()
            target_fingers_width = fingers_width + fingers_ctrl
        else:
            target_fingers_width = 0
        target_angles = np.concatenate((target_joints, [target_fingers_width / 2, target_fingers_width / 2]))

        self.control_joints(target_angles=target_angles)

    def get_obs(self):
        # end-effector position and velocity
        ee_position = np.array(self.get_ee_position())
        ee_velocity = np.array(self.get_ee_velocity())
        # fingers opening
        if not self.block_gripper:
            fingers_width = self.get_fingers_width()
            obs = np.concatenate((ee_position, ee_velocity, [fingers_width]))
        else:
            obs = np.concatenate((ee_position, ee_velocity))
        return obs

    def reset(self):
        self.set_joint_neutral()

    def get_fingers_width(self):
        """Get the distance between the fingers."""
        finger1 = self.sim.get_joint_angle(self.body_name, self.FINGERS_INDICES[0])
        finger2 = self.sim.get_joint_angle(self.body_name, self.FINGERS_INDICES[1])
        return finger1 + finger2

    def get_ee_position(self):
        """Returns the position of the ned-effector as (x, y, z)"""
        return self.get_link_position(self.ee_link)

    def get_ee_velocity(self):
        """Returns the velocity of the end-effector as (vx, vy, vz)"""
        return self.get_link_velocity(self.ee_link)

    def _inverse_kinematics(self, position, orientation):
        """Compute the inverse kinematics and return the new joint values. The last two
        coordinates (fingers) are [0, 0].

        Args:
            position (x, y, z): Desired position of the end-effector.
            orientation (x, y, z, w): Desired orientation of the end-effector.

        Returns:
            List of joint values.
        """
        inverse_kinematics = self.sim.inverse_kinematics(
            self.body_name, ee_link=11, position=position, orientation=orientation
        )
        # Replace the fingers coef by [0, 0]
        inverse_kinematics = list(inverse_kinematics[0:7]) + [0, 0]
        return inverse_kinematics

    def set_joint_neutral(self):
        """Set the robot to its neutral pose."""
        self.set_joint_values(self.NEUTRAL_JOINT_VALUES)

    def set_ee_position(self, position):
        """Set the end-effector position. Can induce collisions.

        Warning:
            Make sure that the position does not induce collision.

        Args:
            position (x, y, z): Desired position of the gripper.
        """
        # compute the new joint angles
        angles = self._inverse_kinematics(position=position, orientation=[1.0, 0.0, 0.0, 0.0])
        self.set_joint_values(angles=angles)

    def set_joint_values(self, angles):
        """Set the joint position of a body. Can induce collisions.

        Args:
            angles (list): Joint angles.
        """
        self.sim.set_joint_angles(self.body_name, joints=self.JOINT_INDICES, angles=angles)<|MERGE_RESOLUTION|>--- conflicted
+++ resolved
@@ -23,15 +23,10 @@
 
     def __init__(self, sim, block_gripper=False, base_position=[0, 0, 0], control_type="ee"):
         self.block_gripper = block_gripper
-<<<<<<< HEAD
         self.control_type = control_type
         n_action = 3 if self.control_type == "ee" else 7  # control (x, y z) if "ee", else, control the 7 joints
         n_action += 0 if self.block_gripper else 1
-        self.action_space = spaces.Box(-1.0, 1.0, shape=(n_action,))
-=======
-        n_action = 3 if self.block_gripper else 4
         self.action_space = spaces.Box(-1.0, 1.0, shape=(n_action,), dtype=np.float32)
->>>>>>> 5162b3e2
         self.ee_link = 11
         super().__init__(
             sim,
